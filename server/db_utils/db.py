from sqlalchemy import (
    create_engine,
    Column,
    Boolean,
    String,
    DateTime,
    Integer,
    Text,
    ForeignKey,
    Float,
    JSON,
)
from sqlalchemy.ext.declarative import declarative_base
from sqlalchemy.orm import sessionmaker, Session, relationship
from datetime import datetime
import os
from typing import Optional, Dict
import logging

logger = logging.getLogger(__name__)

# Database URL - using PostgreSQL
DATABASE_URL = os.getenv("DATABASE_URL")

# SQLAlchemy setup
engine = create_engine(DATABASE_URL)
SessionLocal = sessionmaker(autocommit=False, autoflush=False, bind=engine)
Base = declarative_base()

# User model
class User(Base):
    __tablename__ = "users"

    id = Column(String, primary_key=True, index=True)
    email = Column(String, unique=True, index=True, nullable=False)
    name = Column(String, nullable=False)
    picture = Column(String, nullable=True)
    location = Column(String, nullable=True)
    latitude = Column(Float, nullable=True)
    longitude = Column(Float, nullable=True)
    created_at = Column(DateTime, default=datetime.utcnow)
    updated_at = Column(DateTime, default=datetime.utcnow, onupdate=datetime.utcnow)


class UserNotificationPreference(Base):
    __tablename__ = "user_notification_preferences"

    id = Column(Integer, primary_key=True, index=True)
    user_id = Column(String, ForeignKey("users.id"), nullable=False, index=True)
    email_opt_in = Column(Boolean, default=True, nullable=False)
    created_at = Column(DateTime, default=datetime.utcnow, nullable=False)
    updated_at = Column(DateTime, default=datetime.utcnow, onupdate=datetime.utcnow)


class EmailLog(Base):
    __tablename__ = "email_logs"

    id = Column(Integer, primary_key=True, index=True)
    user_id = Column(String, ForeignKey("users.id"), nullable=True, index=True)
    crisis_id = Column(Integer, ForeignKey("disasters.id"), nullable=True, index=True)
    email_status = Column(String(50), nullable=True)
    provider_message_id = Column(String(255), nullable=True)
    sent_at = Column(DateTime, default=datetime.utcnow, nullable=False)
    opened_at = Column(DateTime, nullable=True)
    payload = Column(JSON, nullable=True)


# BlueSky models
class CollectionRun(Base):
    __tablename__ = "collection_runs"

    id = Column(Integer, primary_key=True, index=True)
    started_at = Column(DateTime, default=datetime.utcnow, nullable=False)
    completed_at = Column(DateTime, nullable=True)
    status = Column(String(50), nullable=False, default="running")
    posts_collected = Column(Integer, default=0)
    error_message = Column(Text, nullable=True)

    posts = relationship("Post", back_populates="collection_run")
    disasters = relationship("Disaster", back_populates="collection_run")


class Post(Base):
    __tablename__ = "posts"

    id = Column(Integer, primary_key=True, index=True)
    bluesky_id = Column(String(255), unique=True, nullable=False, index=True)
    author_handle = Column(String(255), nullable=False)
    text = Column(Text, nullable=False)
    created_at = Column(DateTime, nullable=False)
    collected_at = Column(DateTime, default=datetime.utcnow, nullable=False)
    raw_data = Column(JSON, nullable=True)
    collection_run_id = Column(
        Integer, ForeignKey("collection_runs.id"), nullable=False
    )
    sentiment = Column(String(50), nullable=True)
    sentiment_score = Column(Float, nullable=True)
    disaster_type = Column(String(50), nullable=True, index=True) 

    collection_run = relationship("CollectionRun", back_populates="posts")
    disasters = relationship("Disaster", back_populates="post")


class Disaster(Base):
    __tablename__ = "disasters"

    id = Column(Integer, primary_key=True, index=True)
    location = Column(String(500))  # Keep for backwards compatibility temporarily
    location_name = Column(String(500), index=True)  # NEW
    latitude = Column(Float, index=True)  # NEW
    longitude = Column(Float, index=True)  # NEW
    event_time = Column(DateTime, nullable=True, index=True)
    severity = Column(Integer)
    magnitude = Column(Float)
    description = Column(Text)
    affected_population = Column(Integer, nullable=True)
    extracted_at = Column(DateTime, default=datetime.utcnow, nullable=False)
    collection_run_id = Column(Integer, ForeignKey("collection_runs.id"), nullable=False)
    post_id = Column(Integer, ForeignKey("posts.id"), nullable=True)
<<<<<<< HEAD
    disaster_type = Column(String(50), nullable=True)
=======
    archived = Column(Boolean, default=False, nullable=False, index=True)
    # column disaster_type may be added in the future for better affected_people calculation
    # disaster_type = Column(String(50), nullable=True)
>>>>>>> 243daacd

    collection_run = relationship("CollectionRun", back_populates="disasters")
    post = relationship("Post", back_populates="disasters")


class DataFeed(Base):
    __tablename__ = "data_feeds"

    id = Column(Integer, primary_key=True, index=True)
    name = Column(String(255), nullable=False)
    feed_type = Column(String(100), nullable=False)
    status = Column(String(50), default="active", nullable=False)
    last_run_at = Column(DateTime, nullable=True)
    next_run_at = Column(DateTime, nullable=True)
    total_runs = Column(Integer, default=0, nullable=False)
    created_at = Column(DateTime, default=datetime.utcnow, nullable=False)
    updated_at = Column(
        DateTime, default=datetime.utcnow, onupdate=datetime.utcnow, nullable=False
    )


class Alert(Base):
    __tablename__ = "alerts"

    id = Column(Integer, primary_key=True, index=True)
    disaster_id = Column(
        Integer,
        ForeignKey("disasters.id", ondelete="CASCADE"),
        nullable=True,
        index=True,
    )
    alert_type = Column(String(50), nullable=False)
    severity = Column(Integer, nullable=False, index=True)
    title = Column(String(255), nullable=False)
    message = Column(Text, nullable=False)
    created_at = Column(DateTime, default=datetime.utcnow, nullable=False, index=True)
    is_read = Column(Boolean, default=False, nullable=False, index=True)
    alert_metadata = Column(JSON, nullable=True)

    disaster = relationship("Disaster")
    queue_entries = relationship("AlertQueue", back_populates="alert")


class AlertQueue(Base):
    __tablename__ = "alert_queue"

    id = Column(Integer, primary_key=True, index=True)
    alert_id = Column(
        Integer, ForeignKey("alerts.id", ondelete="CASCADE"), nullable=False, index=True
    )
    user_id = Column(
        String, ForeignKey("users.id", ondelete="CASCADE"), nullable=True, index=True
    )
    recipient_email = Column(String(255), nullable=False)
    recipient_name = Column(String(255), nullable=True)
    priority = Column(Integer, default=3, nullable=False, index=True)
    status = Column(String(50), default="pending", nullable=False, index=True)
    scheduled_at = Column(DateTime, default=datetime.utcnow, nullable=False, index=True)
    sent_at = Column(DateTime, nullable=True)
    error_message = Column(Text, nullable=True)
    retry_count = Column(Integer, default=0, nullable=False)
    max_retries = Column(Integer, default=3, nullable=False)
    created_at = Column(DateTime, default=datetime.utcnow, nullable=False)
    updated_at = Column(
        DateTime, default=datetime.utcnow, onupdate=datetime.utcnow, nullable=False
    )

    alert = relationship("Alert", back_populates="queue_entries")


class UserAlertPreferences(Base):
    __tablename__ = "user_alert_preferences"

    id = Column(Integer, primary_key=True, index=True)
    user_id = Column(
        String, ForeignKey("users.id", ondelete="CASCADE"), nullable=False, index=True
    )
    alert_types = Column(
        JSON, default=["new_crisis", "severity_change", "update"], nullable=False
    )
    min_severity = Column(Integer, default=3, nullable=False)
    email_enabled = Column(Boolean, default=True, nullable=False)
    regions = Column(JSON, nullable=True)
    disaster_types = Column(JSON, nullable=True)
    created_at = Column(DateTime, default=datetime.utcnow, nullable=False)
    updated_at = Column(
        DateTime, default=datetime.utcnow, onupdate=datetime.utcnow, nullable=False
    )

    user = relationship("User")


def get_db_session():
    """Get database session"""
    db = SessionLocal()
    try:
        return db
    except Exception as e:
        logger.error(f"Error creating database session: {e}")
        return None

def init_db():
    """Initialize database tables"""
    try:
        Base.metadata.create_all(bind=engine)
        logger.info("Database tables initialized successfully")
    except Exception as e:
        logger.error(f"Error initializing database: {e}")
        raise

def upsert_user(user_id: str, email: str, name: str, picture: str) -> Optional[Dict]:
    """Insert or update user in database"""
    try:
        db = get_db_session()
        if db is None:
            logger.error("Could not establish database session")
            return None

        # Check if user exists by email (since email is unique)
        existing_user = db.query(User).filter(User.email == email).first()

        if existing_user:
            # Update existing user
            existing_user.id = user_id  # Update ID in case it changed
            existing_user.name = name
            existing_user.picture = picture
            existing_user.updated_at = datetime.utcnow()
            user = existing_user
            logger.info(f"Updated existing user: {email}")
        else:
            # Create new user
            user = User(
                id=user_id,
                email=email,
                name=name,
                picture=picture
            )
            db.add(user)
            logger.info(f"Created new user: {email}")

        db.commit()
        db.refresh(user)

        return {
            "id": user.id,
            "email": user.email,
            "name": user.name,
            "picture": user.picture,
            "location": user.location,
            "latitude": user.latitude,
            "longitude": user.longitude,
            "created_at": user.created_at,
            "updated_at": user.updated_at,
        }

    except Exception as e:
        logger.error(f"Error in upsert_user: {e}")
        if db:
            db.rollback()
        return None
    finally:
        if db:
            db.close()

def get_user_by_email(email: str) -> Optional[Dict]:
    """Get user by email from database"""
    try:
        db = get_db_session()
        if db is None:
            logger.error("Could not establish database session")
            return None

        user = db.query(User).filter(User.email == email).first()

        if user:
            return {
                "id": user.id,
                "email": user.email,
                "name": user.name,
                "picture": user.picture,
                "location": user.location,
                "latitude": user.latitude,
                "longitude": user.longitude,
                "created_at": user.created_at,
                "updated_at": user.updated_at,
            }
        return None

    except Exception as e:
        logger.error(f"Error in get_user_by_email: {e}")
        return None
    finally:
        if db:
            db.close()<|MERGE_RESOLUTION|>--- conflicted
+++ resolved
@@ -117,13 +117,8 @@
     extracted_at = Column(DateTime, default=datetime.utcnow, nullable=False)
     collection_run_id = Column(Integer, ForeignKey("collection_runs.id"), nullable=False)
     post_id = Column(Integer, ForeignKey("posts.id"), nullable=True)
-<<<<<<< HEAD
     disaster_type = Column(String(50), nullable=True)
-=======
     archived = Column(Boolean, default=False, nullable=False, index=True)
-    # column disaster_type may be added in the future for better affected_people calculation
-    # disaster_type = Column(String(50), nullable=True)
->>>>>>> 243daacd
 
     collection_run = relationship("CollectionRun", back_populates="disasters")
     post = relationship("Post", back_populates="disasters")
