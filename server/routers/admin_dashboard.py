--- conflicted
+++ resolved
@@ -1,19 +1,7 @@
-<<<<<<< HEAD
-from fastapi import APIRouter, Depends, Query
-from typing import List, Optional
-from sqlalchemy import func, text
-from sqlalchemy.orm import Session, joinedload
-from sqlalchemy.exc import SQLAlchemyError
-from datetime import datetime, timedelta
-from db_utils.db import SessionLocal, User, Disaster, Post
-from middleware.admin_auth import get_current_admin
-
-router = APIRouter(prefix="/api/admin", tags=["admin"])
-=======
 from fastapi import APIRouter, Depends, HTTPException, Query
 from typing import List, Dict, Any, Optional
 from sqlalchemy import func, text, and_, or_
-from sqlalchemy.orm import Session
+from sqlalchemy.orm import Session, joinedload
 from sqlalchemy.exc import SQLAlchemyError
 from datetime import datetime, timedelta
 from db_utils.db import SessionLocal, User, Disaster, Alert, Post, engine
@@ -36,189 +24,27 @@
     """Check if error is due to missing table"""
     error_str = str(error).lower()
     pgcode = getattr(getattr(error, "orig", None), "pgcode", None)
-
+    
     # PostgreSQL specific: error code 42P01 (relation does not exist)
     if pgcode == "42P01" or pgcode == "42p01":
         return True
-
+    
     # PostgreSQL specific: "does not exist" message pattern
     if "does not exist" in error_str:
         return True
-
+    
     # SQLite specific: "no such table" message pattern
     if "no such table" in error_str:
         return True
-
+    
     return False
 
 
-@router.get("/stats")
-async def get_admin_stats(
-    current_admin: User = Depends(get_current_admin),
-) -> Dict[str, Any]:
-    """Return dashboard statistics: user metrics, system metrics and health status."""
-    db = SessionLocal()
-    try:
-        users_total = db.query(User).count()
-        users_active = db.query(User).filter(User.is_active == True).count()
-        users_inactive = users_total - users_active
-        users_admins = db.query(User).filter(User.is_admin == True).count()
-
-        total_crises = db.query(Disaster).count()
-        # urgent alerts: severity >= 4 and not read
-        try:
-            urgent_alerts = db.query(Alert).filter(Alert.severity >= 4, Alert.is_read == False).count()
-        except Exception:
-            # If alerts table missing or schema different, degrade gracefully
-            urgent_alerts = 0
-
-        # recent activities - try to get a quick count from admin_activity_log if exists
-        recent_activities = 0
-        try:
-            with engine.connect() as conn:
-                res = conn.execute(sqlalchemy.text("SELECT COUNT(1) AS cnt FROM admin_activity_log WHERE created_at >= now() - interval '7 days'"))
-                row = res.fetchone()
-                recent_activities = int(row['cnt']) if row and 'cnt' in row else 0
-        except Exception:
-            recent_activities = 0
-
-        # DB health check
-        db_health = True
-        issues: List[str] = []
-        try:
-            with engine.connect() as conn:
-                conn.execute(sqlalchemy.text("SELECT 1"))
-        except Exception as e:
-            db_health = False
-            issues.append(f"db_error: {str(e)[:200]}")
-
-        status = "operational" if db_health else "degraded"
-
-        return {
-            "users": {
-                "total": users_total,
-                "active": users_active,
-                "inactive": users_inactive,
-                "admins": users_admins,
-            },
-            "system": {
-                "total_crises": total_crises,
-                "urgent_alerts": urgent_alerts,
-                "recent_activities": recent_activities,
-                "status": status,
-                "issues": issues,
-            },
-        }
-    except Exception as e:
-        raise HTTPException(status_code=500, detail=f"Failed to compute stats: {e}")
-    finally:
-        db.close()
-
-
-@router.get("/recent-activities")
-async def get_recent_activities(
-    limit: int = Query(10, ge=1, le=100),
-    current_admin: User = Depends(get_current_admin),
-):
-    """Fetch recent admin activities from admin_activity_log (graceful if table missing)."""
-    try:
-        with engine.connect() as conn:
-            stmt = sqlalchemy.text(
-                "SELECT a.id, a.admin_id, u.email as admin_email, a.action, a.target_user_id, a.details, a.ip_address, a.user_agent, a.created_at "
-                "FROM admin_activity_log a LEFT JOIN users u ON a.admin_id = u.id "
-                "ORDER BY a.created_at DESC LIMIT :limit"
-            )
-            res = conn.execute(stmt, {"limit": limit})
-            rows = [dict(r) for r in res.fetchall()]
-            # Normalize rows
-            activities = []
-            for r in rows:
-                activities.append({
-                    "id": r.get("id"),
-                    "admin_id": r.get("admin_id"),
-                    "admin_email": r.get("admin_email"),
-                    "action": r.get("action"),
-                    "target_user_id": r.get("target_user_id"),
-                    "details": r.get("details"),
-                    "ip_address": r.get("ip_address"),
-                    "user_agent": r.get("user_agent"),
-                    "created_at": r.get("created_at"),
-                })
-            return {"activities": activities}
-    except sqlalchemy.exc.ProgrammingError:
-        # Table doesn't exist or query invalid - return empty list gracefully
-        return {"activities": []}
-    except Exception as e:
-        raise HTTPException(status_code=500, detail=f"Failed to fetch activities: {e}")
-
-
-@router.get("/recent-users")
-async def get_recent_users(
-    limit: int = Query(5, ge=1, le=100),
-    current_admin: User = Depends(get_current_admin),
-):
-    """Return recently created users (newest first)."""
-    db = SessionLocal()
-    try:
-        users = db.query(User).order_by(User.created_at.desc()).limit(limit).all()
-        result = []
-        for u in users:
-            result.append({
-                "id": u.id,
-                "email": u.email,
-                "name": u.name,
-                "role": u.role,
-                "is_admin": bool(u.is_admin),
-                "is_active": bool(u.is_active),
-                "last_login": u.last_login,
-                "created_at": u.created_at,
-            })
-        return {"users": result}
-    except Exception as e:
-        raise HTTPException(status_code=500, detail=f"Failed to fetch recent users: {e}")
-    finally:
-        db.close()
-
->>>>>>> c5b8ab96
-
-@router.get("/logs/stats")
-async def get_log_stats(
-    db: Session = Depends(get_db),
-    current_admin: User = Depends(get_current_admin)
-):
-    """Get comprehensive logging statistics for the admin dashboard"""
-    try:
-        # Calculate today's date range
-        today_start = datetime.utcnow().replace(hour=0, minute=0, second=0, microsecond=0)
-        today_end = datetime.utcnow()
-
-        # Total logs today (from api_request_logs)
-        total_today = db.query(func.count(ApiRequestLog.id)).filter(
-            ApiRequestLog.created_at >= today_start
-        ).scalar() or 0
-
-        # Total API requests today
-        total_api_requests_today = db.query(func.count(ApiRequestLog.id)).filter(
-            ApiRequestLog.created_at >= today_start
-        ).scalar() or 0
-
-        # Error requests today (status >= 400)
-        error_requests_today = db.query(func.count(ApiRequestLog.id)).filter(
-            and_(
-                ApiRequestLog.created_at >= today_start,
-                ApiRequestLog.status_code >= 400
-            )
-        ).scalar() or 0
-
-        # Calculate error rate
-        error_rate = (error_requests_today / total_api_requests_today) if total_api_requests_today > 0 else 0.0
-
-<<<<<<< HEAD
 @router.get('/stats')
 async def get_admin_stats(
     db: Session = Depends(get_db),
     current_admin: User = Depends(get_current_admin)
-):
+) -> Dict[str, Any]:
     """Get admin dashboard statistics"""
     try:
         # Total users count
@@ -242,60 +68,61 @@
                 .filter(Post.sentiment == "urgent")
                 .filter(Disaster.archived.is_(False))
                 .scalar() or 0
-=======
-        # Average response time today
-        avg_response_time = db.query(func.avg(ApiRequestLog.duration_ms)).filter(
-            ApiRequestLog.created_at >= today_start
-        ).scalar() or 0
-        avg_response_time = int(avg_response_time)
-
-        # Failed logins today (from system_logs)
-        failed_logins = db.query(func.count(SystemLog.id)).filter(
-            and_(
-                SystemLog.created_at >= today_start,
-                SystemLog.log_category == 'auth',
-                SystemLog.action.in_(['LOGIN_FAILED', 'OAUTH_TOKEN_FAILED']),
-                SystemLog.status == 'failure'
->>>>>>> c5b8ab96
-            )
-        ).scalar() or 0
-
-        # Slow queries today (duration > 1000ms from api_request_logs or performance_logs)
-        slow_api_queries = db.query(func.count(ApiRequestLog.id)).filter(
-            and_(
-                ApiRequestLog.created_at >= today_start,
-                ApiRequestLog.duration_ms > 1000
-            )
-        ).scalar() or 0
-
-        slow_db_queries = db.query(func.count(PerformanceLog.id)).filter(
-            and_(
-                PerformanceLog.created_at >= today_start,
-                PerformanceLog.metric_type == 'db_query',
-                PerformanceLog.is_exceeded == True
-            )
-        ).scalar() or 0
-
-        slow_queries = slow_api_queries + slow_db_queries
-
-        # Active users today (unique users in api_request_logs)
-        active_users = db.query(func.count(func.distinct(ApiRequestLog.user_id))).filter(
-            and_(
-                ApiRequestLog.created_at >= today_start,
-                ApiRequestLog.user_id.isnot(None)
-            )
-        ).scalar() or 0
-
+            )
+        except Exception:
+            db.rollback()
+        
+        # Recent crises count (last 24 hours)
+        recent_crises = 0
+        try:
+            twenty_four_hours_ago = datetime.utcnow() - timedelta(hours=24)
+            recent_crises = db.query(func.count(Disaster.id)).filter(
+                Disaster.archived.is_(False)
+            ).filter(
+                Disaster.extracted_at >= twenty_four_hours_ago
+            ).scalar() or 0
+        except Exception:
+            db.rollback()
+        
+        # Active/inactive users
+        active_users = 0
+        try:
+            active_users = db.query(func.count(User.id)).filter(User.last_login.isnot(None)).scalar() or 0
+        except Exception:
+            db.rollback()
+        
+        inactive_users = total_users - active_users
+        
+        # System health status
+        health_status = "operational"
+        health_issues = []
+        
+        if urgent_alerts > 10:
+            health_issues.append("High urgent alert count")
+        
+        if total_users == 0:
+            health_status = "initialization"
+            health_issues.append("No users registered")
+        
         return {
-            "total_today": total_today,
-            "error_rate": round(error_rate, 4),
-            "avg_response_time": avg_response_time,
-            "failed_logins": failed_logins,
-            "slow_queries": slow_queries,
-            "active_users": active_users,
+            "users": {
+                "total": total_users,
+                "active": active_users,
+                "inactive": inactive_users,
+                "admins": active_admins,
+            },
+            "system": {
+                "total_crises": total_crises,
+                "urgent_alerts": urgent_alerts,
+                "recent_crises": recent_crises,
+                "status": health_status,
+                "issues": health_issues,
+            },
         }
-
-<<<<<<< HEAD
+    except Exception as e:
+        db.rollback()
+        raise
+
 
 @router.get('/recent-activities')
 async def get_recent_activities(
@@ -343,7 +170,164 @@
 @router.get('/recent-crises')
 async def get_recent_crises(
     limit: int = Query(10, ge=1, le=50),
-=======
+    db: Session = Depends(get_db),
+    current_admin: User = Depends(get_current_admin)
+):
+    """Get recent crises/disasters for admin dashboard"""
+    try:
+        cutoff_time = datetime.utcnow() - timedelta(hours=24)
+        disasters = (
+            db.query(Disaster)
+            .options(joinedload(Disaster.post))
+            .filter(Disaster.archived == False)
+            .filter(Disaster.extracted_at >= cutoff_time)
+            .order_by(Disaster.extracted_at.desc())
+            .limit(limit)
+            .all()
+        )
+        
+        crises = []
+        for d in disasters:
+            sev = int(d.severity) if d.severity is not None else 1
+            severity_map = {5: "Critical", 4: "High", 3: "Medium", 2: "Low", 1: "Low"}
+            severity_label = severity_map.get(sev, "Low")
+            
+            # Get event time
+            event_time = d.extracted_at
+            if d.post_id and d.post and d.post.created_at:
+                event_time = d.post.created_at
+            
+            # Create description
+            description = d.description or f"Crisis detected at {d.location_name or 'Unknown location'}"
+            
+            crises.append({
+                "id": d.id,
+                "description": description,
+                "location_name": d.location_name,
+                "severity": severity_label,
+                "severity_level": sev,
+                "extracted_at": d.extracted_at.isoformat() if d.extracted_at else None,
+                "event_time": event_time.isoformat() if event_time else None,
+                "latitude": d.latitude,
+                "longitude": d.longitude,
+            })
+        
+        return {"crises": crises}
+    except Exception as e:
+        db.rollback()
+        return {"crises": []}
+
+
+@router.get('/recent-users')
+async def get_recent_users(
+    limit: int = 5,
+    db: Session = Depends(get_db),
+    current_admin: User = Depends(get_current_admin)
+):
+    """Get recently registered users"""
+    recent_users = db.query(User)\
+        .order_by(User.created_at.desc())\
+        .limit(limit)\
+        .all()
+    
+    users = []
+    for user in recent_users:
+        users.append({
+            "id": user.id,
+            "email": user.email,
+            "name": user.name,
+            "role": user.role,
+            "is_admin": user.is_admin,
+            "created_at": user.created_at.isoformat() if user.created_at else None,
+            "last_login": user.last_login.isoformat() if user.last_login else None,
+        })
+    
+    return {"users": users}
+
+
+@router.get("/logs/stats")
+async def get_log_stats(
+    db: Session = Depends(get_db),
+    current_admin: User = Depends(get_current_admin)
+):
+    """Get comprehensive logging statistics for the admin dashboard"""
+    try:
+        # Calculate today's date range
+        today_start = datetime.utcnow().replace(hour=0, minute=0, second=0, microsecond=0)
+        today_end = datetime.utcnow()
+
+        # Total logs today (from api_request_logs)
+        total_today = db.query(func.count(ApiRequestLog.id)).filter(
+            ApiRequestLog.created_at >= today_start
+        ).scalar() or 0
+
+        # Total API requests today
+        total_api_requests_today = db.query(func.count(ApiRequestLog.id)).filter(
+            ApiRequestLog.created_at >= today_start
+        ).scalar() or 0
+
+        # Error requests today (status >= 400)
+        error_requests_today = db.query(func.count(ApiRequestLog.id)).filter(
+            and_(
+                ApiRequestLog.created_at >= today_start,
+                ApiRequestLog.status_code >= 400
+            )
+        ).scalar() or 0
+
+        # Calculate error rate
+        error_rate = (error_requests_today / total_api_requests_today) if total_api_requests_today > 0 else 0.0
+
+        # Average response time today
+        avg_response_time = db.query(func.avg(ApiRequestLog.duration_ms)).filter(
+            ApiRequestLog.created_at >= today_start
+        ).scalar() or 0
+        avg_response_time = int(avg_response_time)
+
+        # Failed logins today (from system_logs)
+        failed_logins = db.query(func.count(SystemLog.id)).filter(
+            and_(
+                SystemLog.created_at >= today_start,
+                SystemLog.log_category == 'auth',
+                SystemLog.action.in_(['LOGIN_FAILED', 'OAUTH_TOKEN_FAILED']),
+                SystemLog.status == 'failure'
+            )
+        ).scalar() or 0
+
+        # Slow queries today (duration > 1000ms from api_request_logs or performance_logs)
+        slow_api_queries = db.query(func.count(ApiRequestLog.id)).filter(
+            and_(
+                ApiRequestLog.created_at >= today_start,
+                ApiRequestLog.duration_ms > 1000
+            )
+        ).scalar() or 0
+
+        slow_db_queries = db.query(func.count(PerformanceLog.id)).filter(
+            and_(
+                PerformanceLog.created_at >= today_start,
+                PerformanceLog.metric_type == 'db_query',
+                PerformanceLog.is_exceeded == True
+            )
+        ).scalar() or 0
+
+        slow_queries = slow_api_queries + slow_db_queries
+
+        # Active users today (unique users in api_request_logs)
+        active_users = db.query(func.count(func.distinct(ApiRequestLog.user_id))).filter(
+            and_(
+                ApiRequestLog.created_at >= today_start,
+                ApiRequestLog.user_id.isnot(None)
+            )
+        ).scalar() or 0
+
+        return {
+            "total_today": total_today,
+            "error_rate": round(error_rate, 4),
+            "avg_response_time": avg_response_time,
+            "failed_logins": failed_logins,
+            "slow_queries": slow_queries,
+            "active_users": active_users,
+        }
+
     except SQLAlchemyError as e:
         if is_table_not_found_error(e):
             # Logging tables not yet created, return zeros
@@ -360,7 +344,6 @@
 
 @router.get("/logs")
 async def get_logs(
->>>>>>> c5b8ab96
     db: Session = Depends(get_db),
     current_admin: User = Depends(get_current_admin),
     page: int = Query(1, ge=1),
@@ -434,37 +417,6 @@
                 "created_at": log.created_at.isoformat() if log.created_at else None,
             })
         
-<<<<<<< HEAD
-        return {"crises": crises}
-    except Exception as e:
-        db.rollback()
-        return {"crises": []}
-
-
-@router.get('/recent-users')
-async def get_recent_users(
-    limit: int = 5,
-    db: Session = Depends(get_db),
-    current_admin: User = Depends(get_current_admin)
-):
-    """Get recently registered users"""
-    recent_users = db.query(User)\
-        .order_by(User.created_at.desc())\
-        .limit(limit)\
-        .all()
-    
-    users = []
-    for user in recent_users:
-        users.append({
-            "id": user.id,
-            "email": user.email,
-            "name": user.name,
-            "role": user.role,
-            "is_admin": user.is_admin,
-            "created_at": user.created_at.isoformat() if user.created_at else None,
-            "last_login": user.last_login.isoformat() if user.last_login else None,
-        })
-=======
         return {
             "logs": formatted_logs,
             "total": total,
@@ -472,7 +424,6 @@
             "limit": limit,
             "total_pages": total_pages,
         }
->>>>>>> c5b8ab96
     
     except SQLAlchemyError as e:
         if is_table_not_found_error(e):
