from fastapi import FastAPI
from fastapi.middleware.cors import CORSMiddleware
from starlette.middleware.sessions import SessionMiddleware
from routers import auth
<<<<<<< HEAD
from db_utils.db import init_db
=======
from routers import incidents
>>>>>>> 44f77161
import os
from dotenv import load_dotenv

load_dotenv()

# Initialize database tables
init_db()

app = FastAPI(
    title="BlueRelief API",
    description="A simple FastAPI starter application",
    version="1.0.0"
)

# Add session middleware for OAuth state management
app.add_middleware(
    SessionMiddleware, 
    secret_key=os.getenv("SECRET_KEY", "your-secret-key-here")
)

# Add CORS middleware to allow frontend connections
app.add_middleware(
    CORSMiddleware,
    allow_origins=[
        "http://localhost:3000",
        "http://127.0.0.1:3000",
        "http://localhost:8000",
    ],
    allow_credentials=True,
    allow_methods=["*"],
    allow_headers=["*"],
    expose_headers=["*"],
)

# Include routers
app.include_router(auth.router)
app.include_router(incidents.router)

@app.get("/")
async def root():
    return {"message": "Welcome to BlueRelief API"}

@app.get("/health")
async def health_check():
    return {"status": "healthy"}

@app.get("/api/test")
async def test_endpoint():
    return {"message": "API is working!", "data": {"test": True}}

if __name__ == "__main__":
    import uvicorn
    uvicorn.run(app, host="0.0.0.0", port=8000)<|MERGE_RESOLUTION|>--- conflicted
+++ resolved
@@ -2,11 +2,8 @@
 from fastapi.middleware.cors import CORSMiddleware
 from starlette.middleware.sessions import SessionMiddleware
 from routers import auth
-<<<<<<< HEAD
+from routers import incidents
 from db_utils.db import init_db
-=======
-from routers import incidents
->>>>>>> 44f77161
 import os
 from dotenv import load_dotenv
 
