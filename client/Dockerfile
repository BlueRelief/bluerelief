--- conflicted
+++ resolved
@@ -10,27 +10,16 @@
 
 COPY . .
 
-<<<<<<< HEAD
-EXPOSE 3000
-
-CMD ["pnpm", "dev"]
-=======
 # Build arguments
 ARG NEXT_PUBLIC_API_URL
 ARG NEXT_PUBLIC_MAPBOX_TOKEN
-ARG NODE_ENV=production
+ARG NODE_ENV=development
 
 # Set environment variables
 ENV NEXT_PUBLIC_API_URL=$NEXT_PUBLIC_API_URL
 ENV NEXT_PUBLIC_MAPBOX_TOKEN=$NEXT_PUBLIC_MAPBOX_TOKEN
 ENV NODE_ENV=$NODE_ENV
 
-# Build the application
-RUN pnpm build
-
-# Expose port
 EXPOSE 3000
 
-# Command to run the application
-CMD ["pnpm", "start"]
->>>>>>> 84a57916
+CMD ["pnpm", "dev"]