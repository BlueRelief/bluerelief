"use client";

<<<<<<< HEAD
import React, { useState, useCallback, useEffect, useRef } from "react";
import Map, { Marker, Popup, NavigationControl, MapRef } from "react-map-gl/mapbox";
import { useTheme } from "next-themes";
import "mapbox-gl/dist/mapbox-gl.css";
=======
import React, { useEffect, useRef } from 'react';
import mapboxgl from 'mapbox-gl';
import 'mapbox-gl/dist/mapbox-gl.css';

interface HeatmapPoint {
  coordinates: [number, number]; // [longitude, latitude]
  weight?: number; // Optional weight/intensity (0-1)
  // [key: string]: any; // Additional properties
}

interface HeatmapLayerProps {
  data: HeatmapPoint[];
  mapboxToken: string;
}

const HeatmapLayer: React.FC<HeatmapLayerProps> = ({ data, mapboxToken }) => {
  const mapContainer = useRef<HTMLDivElement>(null);
  const map = useRef<mapboxgl.Map | null>(null);

  useEffect(() => {
    if (!mapContainer.current) return;

    // Initialize map
    mapboxgl.accessToken = mapboxToken;
    map.current = new mapboxgl.Map({
      container: mapContainer.current,
      style: 'mapbox://styles/mapbox/dark-v11',
      center: [-98.5795, 39.8283], // Center of US
      zoom: 3
    });

     map.current.on('load', () => {
       if (!map.current) return;

       console.log('Map loaded, creating heatmap with data:', data);

       // Convert data to GeoJSON format
       const geojsonData: GeoJSON.FeatureCollection = {
         type: 'FeatureCollection',
         features: data.map(point => ({
           type: 'Feature',
           properties: {
             weight: point.weight || 1
           },
           geometry: {
             type: 'Point',
             coordinates: point.coordinates
           }
         }))
       };

       console.log('GeoJSON data created:', geojsonData);

      // Add source
      map.current.addSource('heatmap-source', {
        type: 'geojson',
        data: geojsonData
      });

       // Add heatmap layer
       map.current.addLayer({
         id: 'heatmap-layer',
         type: 'heatmap',
         source: 'heatmap-source',
         paint: {
           // Control point intensity based on weight property
           'heatmap-weight': [
             'interpolate',
             ['linear'],
             ['get', 'weight'],
             0, 0,
             1, 1
           ],
           // Increase intensity as zoom level increases
           'heatmap-intensity': [
             'interpolate',
             ['linear'],
             ['zoom'],
             0, 2,
             9, 5
           ],
           // Color gradient from blue (low) to red (high) - more visible
           'heatmap-color': [
             'interpolate',
             ['linear'],
             ['heatmap-density'],
             0, 'rgba(33,102,172,0)',      // Transparent blue
             0.1, 'rgba(33,102,172,0.5)',  // Light blue
             0.2, 'rgba(103,169,207,0.7)', // Light blue
             0.4, 'rgba(209,229,240,0.8)', // Pale blue
             0.6, 'rgba(253,219,199,0.9)', // Pale orange
             0.8, 'rgba(239,138,98,1)',    // Orange
             1, 'rgba(178,24,43,1)'        // Red
           ],
           // Adjust radius by zoom level - make it much larger
           'heatmap-radius': [
             'interpolate',
             ['linear'],
             ['zoom'],
             0, 10,
             9, 50
           ],
           // Keep heatmap visible at all zoom levels
           'heatmap-opacity': 0.8
         }
       });

       console.log('Heatmap layer added');

     
       // map.current.addLayer({
       //   id: 'heatmap-point',
       //   type: 'circle',
       //   source: 'heatmap-source',
       //   minzoom: 7,
       //   paint: {
       //     'circle-radius': [
       //       'interpolate',
       //       ['linear'],
       //       ['zoom'],
       //       7, 1,
       //       16, 5
       //     ],
       //     'circle-color': 'rgb(178,24,43)',
       //     'circle-stroke-color': 'white',
       //     'circle-stroke-width': 1,
       //     'circle-opacity': [
       //       'interpolate',
       //       ['linear'],
       //       ['zoom'],
       //       7, 0,
       //       9, 1
       //     ]
       //   }
       // });
    });

    // Cleanup
    return () => {
      map.current?.remove();
    };
  }, [data, mapboxToken]);

  return (
    <div 
      ref={mapContainer} 
      style={{ width: '100%', height: '600px' }}
    />
  );
};
>>>>>>> 6c16a1e0

interface RegionData {
  region: string;
  incidents: number;
  severity: string;
  coordinates: [number, number];
}

interface CrisisMapProps {
  regions: RegionData[];
<<<<<<< HEAD
  focusRegion?: string;
  onMapError?: (error: Error) => void;
}

const REGION_CENTERS: Record<string, { longitude: number; latitude: number; zoom: number }> = {
  "all": { longitude: 20, latitude: 20, zoom: 1.8 },
  "north-america": { longitude: -95.7129, latitude: 37.0902, zoom: 2.8 },
  "south-america": { longitude: -58.3816, latitude: -14.2350, zoom: 2.5 },
  "europe": { longitude: 10.4515, latitude: 51.1657, zoom: 3.2 },
  "africa": { longitude: 20.0, latitude: 0.0, zoom: 2.5 },
  "asia": { longitude: 100.6197, latitude: 34.0479, zoom: 2.5 },
  "oceania": { longitude: 133.7751, latitude: -25.2744, zoom: 3 },
  "middle-east": { longitude: 45.0792, latitude: 29.3117, zoom: 3.5 },
};

export default function CrisisMap({ regions, focusRegion = "all", onMapError }: CrisisMapProps) {
  const { theme, resolvedTheme } = useTheme();
  const [selectedRegion, setSelectedRegion] = useState<RegionData | null>(null);
  const mapRef = useRef<MapRef>(null);
  const [viewState, setViewState] = useState({
    longitude: -98.5795,
    latitude: 39.8283,
    zoom: 3.2,
  });

=======
  // onMapError?: (error: Error) => void;
}

export default function CrisisMap({ regions }: CrisisMapProps) {
>>>>>>> 6c16a1e0
  const mapboxToken = process.env.NEXT_PUBLIC_MAPBOX_TOKEN ?? 
    'pk.eyJ1IjoiZ3NnMjEwMDAxIiwiYSI6ImNtZzRpNjZ4ejFsNTgybW9mbnlyNmIxY28ifQ.01BgG4RXjP9pn8PYGc7sDw';

  // Convert regions to heatmap data, or use mock data if regions is empty
  const heatmapData: HeatmapPoint[] = regions.length > 0 ? regions.map(region => {
    const severity_weights = {
      'Critical': 1.0,
      'High': 0.8,
      'Medium': 0.6,
      'Low': 0.4
    };
    
    const weight = severity_weights[region.severity as keyof typeof severity_weights] || 0.5;
    
    return {
      coordinates: region.coordinates,
      weight: weight
    };
  }) : [
    // Mock data for testing
    { coordinates: [-74.006, 40.7128], weight: 0.9 }, // NYC
    { coordinates: [-118.2437, 34.0522], weight: 0.8 }, // LA
    { coordinates: [-87.6298, 41.8781], weight: 0.7 }, // Chicago
    { coordinates: [-95.3698, 29.7604], weight: 0.6 }, // Houston
    { coordinates: [-75.1652, 39.9526], weight: 0.5 }, // Philadelphia
    { coordinates: [-122.4194, 37.7749], weight: 0.8 }, // San Francisco
    { coordinates: [-80.1918, 25.7617], weight: 0.7 }, // Miami
    { coordinates: [-97.5164, 35.4676], weight: 0.6 }, // Oklahoma City
  ];

  console.log('Heatmap data prepared:', heatmapData);

  useEffect(() => {
    if (mapRef.current && focusRegion) {
      const target = REGION_CENTERS[focusRegion];
      if (target) {
        mapRef.current.flyTo({
          center: [target.longitude, target.latitude],
          zoom: target.zoom,
          duration: 2000,
          essential: true
        });
      }
    }
  }, [focusRegion]);

  return (
<<<<<<< HEAD
    <Map
      ref={mapRef}
      {...viewState}
      onMove={(evt) => setViewState(evt.viewState)}
      mapboxAccessToken={mapboxToken}
      mapStyle={mapStyle}
      style={{ width: "100%", height: "100%" }}
      scrollZoom={true}
      dragPan={true}
      dragRotate={true}
      doubleClickZoom={true}
      touchZoomRotate={true}
      onError={(error) => {
        console.error('Map error:', error);
        if (error?.error && onMapError) {
          onMapError(error.error as Error);
        }
      }}
    >
      <NavigationControl position="top-right" />
      {regions.map((region, index) => (
        <Marker
          key={index}
          longitude={region.coordinates[0]}
          latitude={region.coordinates[1]}
          anchor="center"
        >
          <div
            className="cursor-pointer transition-transform hover:scale-110"
            style={{
              width: getMarkerSize(region.incidents),
              height: getMarkerSize(region.incidents),
              borderRadius: "50%",
              backgroundColor: getMarkerColor(region.severity),
              border: "2px solid white",
              opacity: 0.8,
              boxShadow: "0 2px 4px rgba(0,0,0,0.3)",
            }}
            onClick={(e) => {
              e.stopPropagation();
              setSelectedRegion(region);
            }}
          />
        </Marker>
      ))}

      {selectedRegion && (
        <Popup
          longitude={selectedRegion.coordinates[0]}
          latitude={selectedRegion.coordinates[1]}
          anchor="bottom"
          onClose={() => setSelectedRegion(null)}
          closeButton={true}
          closeOnClick={false}
          className="crisis-map-popup"
        >
          <div className="bg-card text-card-foreground rounded-lg border p-3 min-w-[200px] font-sans">
            <div className="font-semibold text-sm mb-2">
              {selectedRegion.region}
            </div>
            <div className="text-muted-foreground text-xs mb-1">
              {selectedRegion.incidents} incident{selectedRegion.incidents !== 1 ? 's' : ''}
            </div>
            <div className="text-muted-foreground text-xs">
              Severity: <span 
                className="font-medium"
                style={{ color: getMarkerColor(selectedRegion.severity) }}
              >
                {selectedRegion.severity}
              </span>
            </div>
          </div>
        </Popup>
      )}
    </Map>
=======
    <HeatmapLayer 
      data={heatmapData}
      mapboxToken={mapboxToken}
    />
>>>>>>> 6c16a1e0
  );
}<|MERGE_RESOLUTION|>--- conflicted
+++ resolved
@@ -1,19 +1,12 @@
 "use client";
 
-<<<<<<< HEAD
-import React, { useState, useCallback, useEffect, useRef } from "react";
-import Map, { Marker, Popup, NavigationControl, MapRef } from "react-map-gl/mapbox";
-import { useTheme } from "next-themes";
-import "mapbox-gl/dist/mapbox-gl.css";
-=======
 import React, { useEffect, useRef } from 'react';
 import mapboxgl from 'mapbox-gl';
 import 'mapbox-gl/dist/mapbox-gl.css';
 
 interface HeatmapPoint {
-  coordinates: [number, number]; // [longitude, latitude]
-  weight?: number; // Optional weight/intensity (0-1)
-  // [key: string]: any; // Additional properties
+  coordinates: [number, number];
+  weight?: number;
 }
 
 interface HeatmapLayerProps {
@@ -28,12 +21,11 @@
   useEffect(() => {
     if (!mapContainer.current) return;
 
-    // Initialize map
     mapboxgl.accessToken = mapboxToken;
     map.current = new mapboxgl.Map({
       container: mapContainer.current,
       style: 'mapbox://styles/mapbox/dark-v11',
-      center: [-98.5795, 39.8283], // Center of US
+      center: [-98.5795, 39.8283],
       zoom: 3
     });
 
@@ -42,7 +34,6 @@
 
        console.log('Map loaded, creating heatmap with data:', data);
 
-       // Convert data to GeoJSON format
        const geojsonData: GeoJSON.FeatureCollection = {
          type: 'FeatureCollection',
          features: data.map(point => ({
@@ -59,19 +50,16 @@
 
        console.log('GeoJSON data created:', geojsonData);
 
-      // Add source
       map.current.addSource('heatmap-source', {
         type: 'geojson',
         data: geojsonData
       });
 
-       // Add heatmap layer
        map.current.addLayer({
          id: 'heatmap-layer',
          type: 'heatmap',
          source: 'heatmap-source',
          paint: {
-           // Control point intensity based on weight property
            'heatmap-weight': [
              'interpolate',
              ['linear'],
@@ -79,7 +67,6 @@
              0, 0,
              1, 1
            ],
-           // Increase intensity as zoom level increases
            'heatmap-intensity': [
              'interpolate',
              ['linear'],
@@ -87,20 +74,18 @@
              0, 2,
              9, 5
            ],
-           // Color gradient from blue (low) to red (high) - more visible
            'heatmap-color': [
              'interpolate',
              ['linear'],
              ['heatmap-density'],
-             0, 'rgba(33,102,172,0)',      // Transparent blue
-             0.1, 'rgba(33,102,172,0.5)',  // Light blue
-             0.2, 'rgba(103,169,207,0.7)', // Light blue
-             0.4, 'rgba(209,229,240,0.8)', // Pale blue
-             0.6, 'rgba(253,219,199,0.9)', // Pale orange
-             0.8, 'rgba(239,138,98,1)',    // Orange
-             1, 'rgba(178,24,43,1)'        // Red
+             0, 'rgba(33,102,172,0)',
+             0.1, 'rgba(33,102,172,0.5)',
+             0.2, 'rgba(103,169,207,0.7)',
+             0.4, 'rgba(209,229,240,0.8)',
+             0.6, 'rgba(253,219,199,0.9)',
+             0.8, 'rgba(239,138,98,1)',
+             1, 'rgba(178,24,43,1)'
            ],
-           // Adjust radius by zoom level - make it much larger
            'heatmap-radius': [
              'interpolate',
              ['linear'],
@@ -108,42 +93,13 @@
              0, 10,
              9, 50
            ],
-           // Keep heatmap visible at all zoom levels
            'heatmap-opacity': 0.8
          }
        });
 
        console.log('Heatmap layer added');
-
-     
-       // map.current.addLayer({
-       //   id: 'heatmap-point',
-       //   type: 'circle',
-       //   source: 'heatmap-source',
-       //   minzoom: 7,
-       //   paint: {
-       //     'circle-radius': [
-       //       'interpolate',
-       //       ['linear'],
-       //       ['zoom'],
-       //       7, 1,
-       //       16, 5
-       //     ],
-       //     'circle-color': 'rgb(178,24,43)',
-       //     'circle-stroke-color': 'white',
-       //     'circle-stroke-width': 1,
-       //     'circle-opacity': [
-       //       'interpolate',
-       //       ['linear'],
-       //       ['zoom'],
-       //       7, 0,
-       //       9, 1
-       //     ]
-       //   }
-       // });
     });
 
-    // Cleanup
     return () => {
       map.current?.remove();
     };
@@ -156,7 +112,6 @@
     />
   );
 };
->>>>>>> 6c16a1e0
 
 interface RegionData {
   region: string;
@@ -167,42 +122,12 @@
 
 interface CrisisMapProps {
   regions: RegionData[];
-<<<<<<< HEAD
-  focusRegion?: string;
-  onMapError?: (error: Error) => void;
-}
-
-const REGION_CENTERS: Record<string, { longitude: number; latitude: number; zoom: number }> = {
-  "all": { longitude: 20, latitude: 20, zoom: 1.8 },
-  "north-america": { longitude: -95.7129, latitude: 37.0902, zoom: 2.8 },
-  "south-america": { longitude: -58.3816, latitude: -14.2350, zoom: 2.5 },
-  "europe": { longitude: 10.4515, latitude: 51.1657, zoom: 3.2 },
-  "africa": { longitude: 20.0, latitude: 0.0, zoom: 2.5 },
-  "asia": { longitude: 100.6197, latitude: 34.0479, zoom: 2.5 },
-  "oceania": { longitude: 133.7751, latitude: -25.2744, zoom: 3 },
-  "middle-east": { longitude: 45.0792, latitude: 29.3117, zoom: 3.5 },
-};
-
-export default function CrisisMap({ regions, focusRegion = "all", onMapError }: CrisisMapProps) {
-  const { theme, resolvedTheme } = useTheme();
-  const [selectedRegion, setSelectedRegion] = useState<RegionData | null>(null);
-  const mapRef = useRef<MapRef>(null);
-  const [viewState, setViewState] = useState({
-    longitude: -98.5795,
-    latitude: 39.8283,
-    zoom: 3.2,
-  });
-
-=======
-  // onMapError?: (error: Error) => void;
 }
 
 export default function CrisisMap({ regions }: CrisisMapProps) {
->>>>>>> 6c16a1e0
   const mapboxToken = process.env.NEXT_PUBLIC_MAPBOX_TOKEN ?? 
     'pk.eyJ1IjoiZ3NnMjEwMDAxIiwiYSI6ImNtZzRpNjZ4ejFsNTgybW9mbnlyNmIxY28ifQ.01BgG4RXjP9pn8PYGc7sDw';
 
-  // Convert regions to heatmap data, or use mock data if regions is empty
   const heatmapData: HeatmapPoint[] = regions.length > 0 ? regions.map(region => {
     const severity_weights = {
       'Critical': 1.0,
@@ -218,115 +143,22 @@
       weight: weight
     };
   }) : [
-    // Mock data for testing
-    { coordinates: [-74.006, 40.7128], weight: 0.9 }, // NYC
-    { coordinates: [-118.2437, 34.0522], weight: 0.8 }, // LA
-    { coordinates: [-87.6298, 41.8781], weight: 0.7 }, // Chicago
-    { coordinates: [-95.3698, 29.7604], weight: 0.6 }, // Houston
-    { coordinates: [-75.1652, 39.9526], weight: 0.5 }, // Philadelphia
-    { coordinates: [-122.4194, 37.7749], weight: 0.8 }, // San Francisco
-    { coordinates: [-80.1918, 25.7617], weight: 0.7 }, // Miami
-    { coordinates: [-97.5164, 35.4676], weight: 0.6 }, // Oklahoma City
+    { coordinates: [-74.006, 40.7128], weight: 0.9 },
+    { coordinates: [-118.2437, 34.0522], weight: 0.8 },
+    { coordinates: [-87.6298, 41.8781], weight: 0.7 },
+    { coordinates: [-95.3698, 29.7604], weight: 0.6 },
+    { coordinates: [-75.1652, 39.9526], weight: 0.5 },
+    { coordinates: [-122.4194, 37.7749], weight: 0.8 },
+    { coordinates: [-80.1918, 25.7617], weight: 0.7 },
+    { coordinates: [-97.5164, 35.4676], weight: 0.6 },
   ];
 
   console.log('Heatmap data prepared:', heatmapData);
 
-  useEffect(() => {
-    if (mapRef.current && focusRegion) {
-      const target = REGION_CENTERS[focusRegion];
-      if (target) {
-        mapRef.current.flyTo({
-          center: [target.longitude, target.latitude],
-          zoom: target.zoom,
-          duration: 2000,
-          essential: true
-        });
-      }
-    }
-  }, [focusRegion]);
-
   return (
-<<<<<<< HEAD
-    <Map
-      ref={mapRef}
-      {...viewState}
-      onMove={(evt) => setViewState(evt.viewState)}
-      mapboxAccessToken={mapboxToken}
-      mapStyle={mapStyle}
-      style={{ width: "100%", height: "100%" }}
-      scrollZoom={true}
-      dragPan={true}
-      dragRotate={true}
-      doubleClickZoom={true}
-      touchZoomRotate={true}
-      onError={(error) => {
-        console.error('Map error:', error);
-        if (error?.error && onMapError) {
-          onMapError(error.error as Error);
-        }
-      }}
-    >
-      <NavigationControl position="top-right" />
-      {regions.map((region, index) => (
-        <Marker
-          key={index}
-          longitude={region.coordinates[0]}
-          latitude={region.coordinates[1]}
-          anchor="center"
-        >
-          <div
-            className="cursor-pointer transition-transform hover:scale-110"
-            style={{
-              width: getMarkerSize(region.incidents),
-              height: getMarkerSize(region.incidents),
-              borderRadius: "50%",
-              backgroundColor: getMarkerColor(region.severity),
-              border: "2px solid white",
-              opacity: 0.8,
-              boxShadow: "0 2px 4px rgba(0,0,0,0.3)",
-            }}
-            onClick={(e) => {
-              e.stopPropagation();
-              setSelectedRegion(region);
-            }}
-          />
-        </Marker>
-      ))}
-
-      {selectedRegion && (
-        <Popup
-          longitude={selectedRegion.coordinates[0]}
-          latitude={selectedRegion.coordinates[1]}
-          anchor="bottom"
-          onClose={() => setSelectedRegion(null)}
-          closeButton={true}
-          closeOnClick={false}
-          className="crisis-map-popup"
-        >
-          <div className="bg-card text-card-foreground rounded-lg border p-3 min-w-[200px] font-sans">
-            <div className="font-semibold text-sm mb-2">
-              {selectedRegion.region}
-            </div>
-            <div className="text-muted-foreground text-xs mb-1">
-              {selectedRegion.incidents} incident{selectedRegion.incidents !== 1 ? 's' : ''}
-            </div>
-            <div className="text-muted-foreground text-xs">
-              Severity: <span 
-                className="font-medium"
-                style={{ color: getMarkerColor(selectedRegion.severity) }}
-              >
-                {selectedRegion.severity}
-              </span>
-            </div>
-          </div>
-        </Popup>
-      )}
-    </Map>
-=======
     <HeatmapLayer 
       data={heatmapData}
       mapboxToken={mapboxToken}
     />
->>>>>>> 6c16a1e0
   );
 }