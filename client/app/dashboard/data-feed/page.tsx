--- conflicted
+++ resolved
@@ -1,16 +1,7 @@
 "use client"
 
 import { useEffect, useState } from "react"
-<<<<<<< HEAD
-import { Info, Loader2, CheckCircle, Clock, Calendar } from "lucide-react"
-import {
-  Tooltip,
-  TooltipContent,
-  TooltipTrigger,
-} from "@/components/ui/tooltip"
-=======
 import { Activity, TrendingUp, Clock, RefreshCw, ExternalLink } from "lucide-react"
->>>>>>> c04aaeaa
 import { Button } from "@/components/ui/button"
 import { Card, CardContent, CardHeader, CardTitle } from "@/components/ui/card"
 import { Badge } from "@/components/ui/badge"
@@ -81,12 +72,6 @@
   const [currentPage, setCurrentPage] = useState(1)
   const [error, setError] = useState<string | null>(null)
   const [loading, setLoading] = useState(true)
-<<<<<<< HEAD
-  const [loadingCrises, setLoadingCrises] = useState(false)
-  const [lastUpdated, setLastUpdated] = useState<Date | null>(null)
-  const [, setTick] = useState(0)
-=======
->>>>>>> c04aaeaa
 
   useEffect(() => {
     async function fetchInitialData() {
@@ -125,22 +110,6 @@
     fetchCrises()
   }, [currentPage])
 
-<<<<<<< HEAD
-  useEffect(() => {
-    if (!lastUpdated) return
-    const interval = setInterval(() => {
-      setTick(t => t + 1)
-    }, 60000)
-    return () => clearInterval(interval)
-  }, [lastUpdated])
-
-  const formatDate = (dateString: string) => {
-    const date = new Date(dateString)
-    return date.toLocaleDateString('en-US', { month: 'short', day: 'numeric', year: 'numeric' })
-  }
-
-=======
->>>>>>> c04aaeaa
   const formatDateTime = (dateString: string) => {
     const date = new Date(dateString)
     return date.toLocaleString('en-US', { 
@@ -152,23 +121,6 @@
     })
   }
 
-<<<<<<< HEAD
-  const formatTimeUntil = (dateString: string | null): string => {
-    if (!dateString) return "Not scheduled"
-    const date = new Date(dateString)
-    const now = new Date()
-    const diffMs = date.getTime() - now.getTime()
-    
-    if (diffMs < 0) return "Overdue"
-    
-    const diffMins = Math.floor(diffMs / 60000)
-    const diffHours = Math.floor(diffMs / 3600000)
-    const diffDays = Math.floor(diffMs / 86400000)
-    
-    if (diffMins < 60) return `in ${diffMins} ${diffMins === 1 ? 'minute' : 'minutes'}`
-    if (diffHours < 24) return `in ${diffHours} ${diffHours === 1 ? 'hour' : 'hours'}`
-    return `in ${diffDays} ${diffDays === 1 ? 'day' : 'days'}`
-=======
   const formatRelativeTime = (dateString: string | null) => {
     if (!dateString) return 'Never'
     const date = new Date(dateString)
@@ -182,7 +134,6 @@
     if (diffHours < 24) return `${diffHours}h ago`
     const diffDays = Math.floor(diffHours / 24)
     return `${diffDays}d ago`
->>>>>>> c04aaeaa
   }
 
   if (error) {
@@ -204,67 +155,11 @@
   return (
     <div className="space-y-6 p-6">
       <div className="flex items-center justify-between">
-<<<<<<< HEAD
-        <div className="flex flex-col space-y-1">
-          <div className="flex items-center space-x-3">
-            <h1 className="text-3xl font-bold text-foreground">Data Feed</h1>
-            {loading && (
-              <div className="flex items-center gap-2 text-sm text-muted-foreground">
-                <Loader2 className="h-4 w-4 animate-spin" />
-                <span>Feed is updating...</span>
-              </div>
-            )}
-          </div>
-          {lastUpdated && !loading && (
-            <p className="text-sm text-muted-foreground flex items-center gap-1.5">
-              <Clock className="h-3.5 w-3.5" />
-              Last updated: {formatActivityTime(lastUpdated.toISOString())}
-            </p>
-          )}
-          <Dialog>
-            <DialogTrigger asChild>
-              <Button variant="ghost" size="icon" className="h-8 w-8 transition-all duration-200 hover:bg-muted hover:scale-105">
-                <Info className="h-4 w-4 text-muted-foreground hover:text-foreground transition-colors duration-200" />
-                <span className="sr-only">Information about data feeds</span>
-              </Button>
-            </DialogTrigger>
-            <DialogContent className="max-w-2xl">
-              <DialogHeader>
-                <DialogTitle>Data Feed Information</DialogTitle>
-                <DialogDescription>
-                  Learn about our Bluesky Crisis Monitor and how it helps detect crises from Bluesky posts.
-                </DialogDescription>
-              </DialogHeader>
-              <div className="space-y-4">
-                <div className="space-y-3">
-                  <div className="border-l-4 border-blue-500 pl-4">
-                    <h3 className="font-semibold text-foreground">Bluesky Crisis Monitor</h3>
-                    <p className="text-sm text-muted-foreground">
-                      Continuously monitors Bluesky for crisis-related content using advanced keyword filtering, 
-                      sentiment analysis, and geographical tagging. Our AI model analyzes posts to detect 
-                      earthquakes, floods, fires, and other disasters in real-time.
-                    </p>
-                  </div>
-                </div>
-                
-                <div className="mt-6 p-4 bg-muted rounded-lg">
-                  <h4 className="font-semibold text-foreground mb-2">Real-time Monitoring</h4>
-                  <p className="text-sm text-muted-foreground mb-3">
-                    BlueRelief continuously scrapes Bluesky every minute for crisis-related posts. Our custom AI model 
-                    extracts disaster information including location, severity, affected population, and disaster type. 
-                    This enables us to inform website users within seconds and promote better disaster response and recovery.
-                  </p>
-                </div>
-              </div>
-            </DialogContent>
-          </Dialog>
-=======
         <div>
           <h1 className="text-3xl font-bold">Data Feed</h1>
           <p className="text-muted-foreground mt-1">
             Real-time crisis detection from Bluesky social media
           </p>
->>>>>>> c04aaeaa
         </div>
         <Button variant="ghost" size="icon">
           <RefreshCw className="h-4 w-4" onClick={() => window.location.reload()} />
@@ -348,125 +243,11 @@
               </div>
               <div className="text-4xl">✅</div>
             </div>
-          </CardContent>
+          </CardContent>  
         </Card>
       </div>
       )}
 
-<<<<<<< HEAD
-      {/* Feed Details Grid */}
-      {loading ? (
-        <div className="grid grid-cols-1 lg:grid-cols-2 gap-6">
-          {[1, 2].map((i) => (
-            <Card key={i}>
-              <CardHeader>
-                <Skeleton className="h-6 w-32" />
-                <Skeleton className="h-4 w-48 mt-2" />
-              </CardHeader>
-              <CardContent>
-                <Skeleton className="h-20 w-full" />
-              </CardContent>
-            </Card>
-          ))}
-        </div>
-      ) : (
-      <div className="grid grid-cols-1 lg:grid-cols-2 gap-6">
-        {/* Feed Status Table */}
-        <Card>
-          <CardHeader>
-            <CardTitle className="text-lg font-semibold flex items-center gap-2">
-              Feed Status
-              <Tooltip>
-                <TooltipTrigger asChild>
-                  <Info className="h-4 w-4 text-muted-foreground/60 hover:text-muted-foreground cursor-help" />
-                </TooltipTrigger>
-                <TooltipContent className="max-w-[300px]">
-                  <p>Shows the operational status of each data collection feed including last run time and next scheduled run</p>
-                </TooltipContent>
-              </Tooltip>
-            </CardTitle>
-            <p className="text-sm text-muted-foreground">Monitor data collection feeds</p>
-          </CardHeader>
-          <CardContent>
-            <div className="space-y-3">
-              {feedStatus?.feeds && feedStatus.feeds.length > 0 ? (
-                feedStatus.feeds.map((feed) => (
-                  <div key={feed.id} className="p-4 rounded-lg border hover:bg-muted/50 transition-colors space-y-2">
-                    <div className="flex items-center justify-between">
-                      <span className="font-medium text-sm">{feed.name}</span>
-                      <Badge
-                        variant={feed.status === "active" ? "default" : "secondary"}
-                        className="text-xs"
-                      >
-                        {feed.status === "active" ? "Active" : "Inactive"}
-                      </Badge>
-                    </div>
-                    {feed.last_run && (
-                      <div className="text-xs text-muted-foreground flex items-center gap-1.5">
-                        <Clock className="h-3 w-3" />
-                        Last run: {formatActivityTime(feed.last_run)}
-                      </div>
-                    )}
-                    {feed.next_run && (
-                      <div className="text-xs text-muted-foreground flex items-center gap-1.5">
-                        <Calendar className="h-3 w-3" />
-                        Next run: {formatTimeUntil(feed.next_run)}
-                      </div>
-                    )}
-                  </div>
-                ))
-              ) : (
-                <p className="text-sm text-muted-foreground text-center py-4">No feed status available</p>
-              )}
-            </div>
-          </CardContent>
-        </Card>
-
-        {/* Most Recent Crisis */}
-        <Card>
-          <CardHeader>
-            <CardTitle className="text-lg font-semibold flex items-center gap-2">
-              Latest Crisis
-              <Tooltip>
-                <TooltipTrigger asChild>
-                  <Info className="h-4 w-4 text-muted-foreground/60 hover:text-muted-foreground cursor-help" />
-                </TooltipTrigger>
-                <TooltipContent className="max-w-[300px]">
-                  <p>The most recently detected crisis event with severity level and link to original Bluesky post</p>
-                </TooltipContent>
-              </Tooltip>
-            </CardTitle>
-            <p className="text-sm text-muted-foreground">Most recently detected event</p>
-          </CardHeader>
-          <CardContent>
-            {overview?.most_recent_crisis ? (
-              <div className="space-y-4">
-                <div>
-                  <h3 className="font-semibold text-foreground">{overview.most_recent_crisis.name}</h3>
-                  <p className="text-sm text-muted-foreground mt-1">{formatDate(overview.most_recent_crisis.date)}</p>
-                  <Badge className="mt-3 bg-destructive text-white">{overview.most_recent_crisis.severity}</Badge>
-                </div>
-                {overview.most_recent_crisis.bluesky_url && (
-                  <Button 
-                    variant="outline" 
-                    size="sm"
-                    onClick={() => overview.most_recent_crisis?.bluesky_url && window.open(overview.most_recent_crisis.bluesky_url, '_blank')}
-                  >
-                    View on Bluesky
-                    <svg className="h-4 w-4" fill="currentColor" viewBox="0 0 24 24">
-                      <path d="M12 10.8c-1.087-2.114-4.046-6.053-6.798-7.995C2.566.944 1.561 1.266.902 1.565.139 1.908 0 3.08 0 3.768c0 .69.378 5.65.624 6.479.815 2.736 3.713 3.66 6.383 3.364.136-.02.275-.039.415-.056-.138.593-.218 1.267-.218 2.018 0 .751.08 1.425.218 2.018-.14-.017-.279-.036-.415-.056-2.67-.296-5.568.628-6.383 3.364C.378 21.729 0 26.689 0 27.377c0 .688.139 1.86.902 2.203.659.299 1.664.621 4.3-1.24C7.954 26.397 10.913 22.458 12 20.344c1.087 2.114 4.046 6.053 6.798 7.995 2.636 1.861 3.641 1.539 4.3 1.24.763-.343.902-1.515.902-2.203 0-.688-.378-5.648-.624-6.477-.815-2.736-3.713-3.66-6.383-3.364-.136.02-.275.039-.415.056.138-.593.218-1.267.218-2.018 0-.751-.08-1.425-.218-2.018.14.017.279.036.415.056 2.67.296 5.568-.628 6.383-3.364.246-.829.624-5.789.624-6.479 0-.688-.139-1.86-.902-2.203-.659-.299-1.664-.621-4.3 1.24C16.046 4.747 13.087 8.686 12 10.8z"/>
-                    </svg>
-                  </Button>
-                )}
-              </div>
-            ) : (
-              <p className="text-sm text-muted-foreground text-center py-6">No recent crises detected</p>
-            )}
-          </CardContent>
-        </Card>
-      </div>
-      )}
-=======
       {/* Feed Status Section - Redesigned */}
       <Card>
         <CardHeader>
@@ -531,9 +312,8 @@
           )}
         </CardContent>
       </Card>
->>>>>>> c04aaeaa
-
-      {/* Crisis Feed */}
+
+        {/* Crisis Feed */}
       <Card>
         <CardHeader>
           <CardTitle className="flex items-center gap-2">
@@ -547,28 +327,8 @@
           </p>
         </CardHeader>
         <CardContent>
-<<<<<<< HEAD
-          {loadingCrises ? (
-            <div className="space-y-3">
-              {[1, 2, 3].map((i) => (
-                <div key={i} className="p-4 border rounded-lg space-y-3">
-                  <Skeleton className="h-6 w-48" />
-                  <Skeleton className="h-4 w-full" />
-                  <div className="grid grid-cols-2 md:grid-cols-4 gap-3 pt-2 border-t">
-                    <Skeleton className="h-12 w-full" />
-                    <Skeleton className="h-12 w-full" />
-                    <Skeleton className="h-12 w-full" />
-                    <Skeleton className="h-12 w-full" />
-                  </div>
-                </div>
-              ))}
-            </div>
-          ) : weeklyCrises.length > 0 ? (
-            <div className="space-y-3">
-=======
           {weeklyCrises.length > 0 ? (
             <div className="space-y-4">
->>>>>>> c04aaeaa
               {weeklyCrises.map((crisis) => (
                 <div 
                   key={crisis.id} 
@@ -609,20 +369,6 @@
                     </div>
                   </div>
                   
-<<<<<<< HEAD
-                  <div className="grid grid-cols-2 md:grid-cols-4 gap-3 pt-2 border-t">
-                    <div className="text-sm">
-                      <span className="text-muted-foreground text-xs">📍 Location</span>
-                      <p className="font-medium">{crisis.region}</p>
-                    </div>
-                    <div className="text-sm">
-                      <span className="text-muted-foreground text-xs">📅 Date</span>
-                      <p className="font-medium">{formatDateTime(crisis.date)}</p>
-                    </div>
-                    <div className="text-sm">
-                      <span className="text-muted-foreground text-xs font-semibold">📊 Posts Analyzed</span>
-                      <p className="font-bold text-lg text-foreground">{crisis.tweets_analyzed.toLocaleString()}</p>
-=======
                   <div className="flex items-center justify-between pt-4 border-t">
                     <div className="flex items-center gap-6 text-sm">
                       <div className="flex items-center gap-2 text-muted-foreground">
@@ -637,7 +383,6 @@
                         <span className="font-medium">📊</span>
                         <span>{crisis.tweets_analyzed} posts</span>
                       </div>
->>>>>>> c04aaeaa
                     </div>
                     {crisis.bluesky_url && (
                       <Button 
@@ -656,20 +401,12 @@
               ))}
             </div>
           ) : (
-<<<<<<< HEAD
-            <div className="flex flex-col items-center justify-center py-12 text-center">
-              <CheckCircle className="h-12 w-12 text-green-500 mb-4 opacity-50" />
-              <p className="text-lg font-medium text-foreground mb-2">No crises detected in the past week</p>
-              <p className="text-sm text-muted-foreground mb-4">This is good news!</p>
-              <p className="text-xs text-muted-foreground">Try adjusting your time range or filters to see more results</p>
-=======
-            <div className="text-center py-16 border-2 border-dashed rounded-lg">
+  =            <div className="text-center py-16 border-2 border-dashed rounded-lg">
               <div className="text-6xl mb-4">📡</div>
               <p className="text-lg font-medium text-muted-foreground">No crises detected</p>
               <p className="text-sm text-muted-foreground mt-1">
                 Crisis events will appear here as they&apos;re detected from Bluesky
               </p>
->>>>>>> c04aaeaa
             </div>
           )}
           
