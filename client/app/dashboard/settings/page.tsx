--- conflicted
+++ resolved
@@ -499,11 +499,9 @@
               Alert Preferences
             </CardTitle>
           </CardHeader>
-<<<<<<< HEAD
           <CardContent className="flex flex-col gap-4 flex-1">
             <div>
               <Label className="text-base font-semibold mb-3 block">Dashboard Alert Severity</Label>
-=======
           <CardContent className="space-y-6">
             <div className="bg-blue-50 dark:bg-blue-950/30 rounded-lg p-4 border border-blue-200 dark:border-blue-800">
               <div className="flex items-start gap-3">
@@ -522,7 +520,6 @@
 
             <div className="space-y-1">
               <Label className="text-base font-semibold mb-3 block">Step 1: Dashboard Alert Severity</Label>
->>>>>>> d3b15b3e
               <Select value={String(minSeverity)} onValueChange={(value) => setMinSeverity(Number(value))}>
                 <SelectTrigger className="w-full">
                   <SelectValue />
@@ -608,11 +605,8 @@
               </p>
             </div>
 
-<<<<<<< HEAD
             <div className="pt-2 mt-auto">
-=======
             <div className="pt-2 border-t">
->>>>>>> d3b15b3e
               <Button
                 onClick={() => savePreferences()}
                 disabled={saving || alertTypes.length === 0}
