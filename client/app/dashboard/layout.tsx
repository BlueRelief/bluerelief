"use client"

import { useEffect } from "react";
import { useRouter } from "next/navigation";
import { Logo } from "@/components/logo";
import {
  Sidebar,
  SidebarContent,
  SidebarGroup,
  SidebarGroupContent,
  SidebarHeader,
  SidebarMenu,
  SidebarMenuButton,
  SidebarMenuItem,
  SidebarProvider,
  SidebarInset,
  SidebarTrigger,
} from "@/components/ui/sidebar";
import {
  LayoutGrid,
  Menu,
  BarChart3,
  TrendingUp,
  Bell,
  Settings,
  LogOut,
} from "lucide-react";
import Link from "next/link";
<<<<<<< HEAD
import { usePathname } from "next/navigation";
=======
>>>>>>> 502f2daf
import { useAuth } from "@/hooks/use-auth";
import { logout } from "@/lib/auth";
import { Button } from "@/components/ui/button";

const navigation = [
  {
    title: "Dashboard",
    icon: LayoutGrid,
    href: "/dashboard",
  },
  {
    title: "Data Feed",
    icon: Menu,
    href: "/dashboard/data-feed",
  },
  {
    title: "Analysis",
    icon: BarChart3,
    href: "/dashboard/analysis",
  },
  {
    title: "Visualizations",
    icon: TrendingUp,
    href: "/dashboard/visualizations",
  },
  {
    title: "Alerts",
    icon: Bell,
    href: "/dashboard/alerts",
  },
  {
    title: "Settings",
    icon: Settings,
    href: "/dashboard/settings",
  },
];

interface AppSidebarProps {
  user?: {
    user_email: string;
    name?: string;
    picture?: string;
  } | null;
}

function AppSidebar({ user }: AppSidebarProps) {
<<<<<<< HEAD
  const pathname = usePathname();
=======

>>>>>>> 502f2daf
  return (
    <Sidebar variant="inset">
      <SidebarHeader className="p-4">
        <div className="flex items-center space-x-2">
          <Logo size="sm" />
          <span className="font-bold text-sidebar-foreground">BlueRelief</span>
        </div>
      </SidebarHeader>
      <SidebarContent>
        <SidebarGroup>
          <SidebarGroupContent>
            <SidebarMenu>
              {navigation.map((item) => (
                <SidebarMenuItem key={item.title}>
                  <SidebarMenuButton asChild isActive={pathname === item.href}>
                    <Link href={item.href}>
                      <item.icon />
                      <span>{item.title}</span>
                    </Link>
                  </SidebarMenuButton>
                </SidebarMenuItem>
              ))}
            </SidebarMenu>
          </SidebarGroupContent>
        </SidebarGroup>
      </SidebarContent>
      {user && (
        <div className="mt-auto p-4 border-t">
          <div className="flex items-center space-x-3 mb-3">
            {user.picture && (
              <img 
                src={user.picture} 
                alt="Profile" 
                className="w-8 h-8 rounded-full"
              />
            )}
            <div className="flex-1 min-w-0">
              {user.name && (
                <div className="text-sm font-medium truncate">{user.name}</div>
              )}
              <div className="text-xs text-muted-foreground truncate">
                {user.user_email}
              </div>
            </div>
          </div>
          <Button
            variant="outline"
            size="sm"
            className="w-full"
            onClick={logout}
          >
            <LogOut className="mr-2 h-4 w-4" />
            Logout
          </Button>
        </div>
      )}
    </Sidebar>
  );
}

export default function DashboardLayout({
  children,
}: {
  children: React.ReactNode;
}) {
  const router = useRouter();
  const { user, isAuthenticated, loading } = useAuth();

  useEffect(() => {
    if (!loading && !isAuthenticated) {
      router.push("/login");
    }
  }, [isAuthenticated, loading, router]);

  if (loading) {
    return (
      <div className="min-h-screen flex items-center justify-center">
        <div className="text-muted-foreground">Loading...</div>
      </div>
    );
  }

  if (!isAuthenticated) {
    return null;
  }

  return (
    <SidebarProvider>
      <AppSidebar user={user} />
      <SidebarInset>
        <header className="flex h-16 shrink-0 items-center gap-2 border-b px-4">
          <SidebarTrigger className="-ml-1" />
          <div className="ml-auto">
            <span className="text-sm text-muted-foreground">
              Crisis Detection Platform
            </span>
          </div>
        </header>
        <div className="flex flex-1 flex-col gap-4 p-4">
          {children}
        </div>
      </SidebarInset>
    </SidebarProvider>
  );
}<|MERGE_RESOLUTION|>--- conflicted
+++ resolved
@@ -26,10 +26,6 @@
   LogOut,
 } from "lucide-react";
 import Link from "next/link";
-<<<<<<< HEAD
-import { usePathname } from "next/navigation";
-=======
->>>>>>> 502f2daf
 import { useAuth } from "@/hooks/use-auth";
 import { logout } from "@/lib/auth";
 import { Button } from "@/components/ui/button";
@@ -76,11 +72,7 @@
 }
 
 function AppSidebar({ user }: AppSidebarProps) {
-<<<<<<< HEAD
-  const pathname = usePathname();
-=======
 
->>>>>>> 502f2daf
   return (
     <Sidebar variant="inset">
       <SidebarHeader className="p-4">
